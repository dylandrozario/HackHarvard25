import express from 'express';
import cors from 'cors';
import fs from 'fs/promises';
import { execSync } from 'child_process';
import path from 'path';
import { fileURLToPath } from 'url';
import { generateVerifiedPromises } from './services/dataGenerator.js';
// import { crossVerifyPromise } from './services/crossVertification.js';
import { analyzePromise } from './services/gemini.js';
import { verifyPromise } from './services/perplexity.js';
import { analyzeCombinedPromises, getPromiseStatistics } from './services/combinedAnalysis.js';

const __filename = fileURLToPath(import.meta.url);
const __dirname = path.dirname(__filename);

const app = express();
app.use(cors());
app.use(express.json());

const CACHE_FILE = './data/promises.json';

// Root endpoint
app.get('/', (req, res) => {
  res.json({
    name: 'Votify API - Political Promise Tracker',
    version: '1.0.0',
    endpoints: {
      'GET /api/promises': 'Get all promises (includes stock data if enriched)',
      'GET /api/promises/generate': 'Generate new verified promises',
      'GET /api/promises/enrich': 'Add stock market analysis to existing promises',
      'POST /api/analyze-promise': 'Analyze specific promise',
<<<<<<< HEAD
      'GET /api/stats': 'Get dashboard statistics',
      'POST /api/cross-verify': 'Cross-verify a promise using both AI services'
=======
      'POST /api/analyze-combined': 'Analyze multiple promises with overall score and verdict',
      'GET /api/stats': 'Get dashboard statistics',
      'GET /api/system-prompt': 'Get VoteVerify system prompt for analysis'
>>>>>>> 2beda4e6
    }
  });
});

// Get all promises
app.get('/api/promises', async (req, res) => {
  try {
    const data = await fs.readFile(CACHE_FILE, 'utf8');
    const promises = JSON.parse(data);
    res.json(promises);
  } catch (error) {
    res.status(404).json({ 
      error: 'No promises cached',
      message: 'Use GET /api/promises/generate to create data'
    });
  }
});

// Generate new promises
app.get('/api/promises/generate', async (req, res) => {
  try {
    const count = parseInt(req.query.count) || 5;
    
    console.log(`Starting promise generation (${count} per president)...`);
    
    const result = await generateVerifiedPromises({ 
      promisesPerPresident: count 
    });
    
    // Save to cache
    await fs.mkdir('./data', { recursive: true });
    await fs.writeFile(CACHE_FILE, JSON.stringify(result.promises, null, 2));
    
    res.json({
      success: true,
      stats: result.stats,
      promises: result.promises
    });
    
  } catch (error) {
    console.error('Generation failed:', error);
    res.status(500).json({ error: error.message });
  }
});

// Enrich promises with stock market data (updates promises.json in place)
app.get('/api/promises/enrich', async (req, res) => {
  try {
    console.log('Starting stock market enrichment...');
    
    // Check if base promises exist
    try {
      await fs.access(CACHE_FILE);
    } catch {
      return res.status(404).json({ 
        error: 'No promises to enrich',
        message: 'Generate promises first using GET /api/promises/generate'
      });
    }
    
    // Run Python stock analyzer (it will update promises.json in place)
    const pythonScript = path.join(__dirname, 'services', 'stock_analyzer.py');
    const venvPython = path.join(__dirname, '../../venv/bin/python3');
    const pythonCommand = venvPython; // Use venv python if available
    
    const result = execSync(
      `"${pythonCommand}" "${pythonScript}"`,
      { 
        encoding: 'utf8',
        maxBuffer: 50 * 1024 * 1024,
        cwd: __dirname
      }
    );
    
    console.log(result);
    
    // Read updated promises
    const enrichedData = await fs.readFile(CACHE_FILE, 'utf8');
    const enrichedPromises = JSON.parse(enrichedData);
    
    // Calculate stats
    const withStock = enrichedPromises.filter(
      p => p.actualMarketImpact && p.actualMarketImpact.industries && p.actualMarketImpact.industries.length > 0
    ).length;
    
    res.json({
      success: true,
      message: 'Stock market analysis complete (promises.json updated)',
      stats: {
        total: enrichedPromises.length,
        withStockData: withStock,
        percentage: ((withStock / enrichedPromises.length) * 100).toFixed(1)
      },
      promises: enrichedPromises
    });
    
  } catch (error) {
    console.error('Enrichment failed:', error);
    res.status(500).json({ 
      error: 'Stock enrichment failed',
      message: error.message 
    });
  }
});

// Analyze promise
app.post('/api/analyze-promise', async (req, res) => {
  try {
    const { promise } = req.body;
    
    if (!promise) {
      return res.status(400).json({ error: 'Promise object required' });
    }
    
    const analysis = await analyzePromise(promise);
    res.json(analysis);
    
  } catch (error) {
    res.status(500).json({ error: error.message });
  }
});

// Analyze combined promises (overall assessment)
app.post('/api/analyze-combined', async (req, res) => {
  try {
    const { promises, president } = req.body;
    
    if (!promises || !Array.isArray(promises) || promises.length === 0) {
      return res.status(400).json({ 
        error: 'Array of promises required',
        message: 'Please provide an array of promise objects in the request body'
      });
    }
    
    // If no president specified, try to extract from first promise
    const presidentName = president || promises[0].president || 'Unknown';
    
    console.log(`Analyzing ${promises.length} promises for ${presidentName}...`);
    
    // Get basic statistics
    const stats = getPromiseStatistics(promises);
    
    // Get AI-powered combined analysis
    const analysis = await analyzeCombinedPromises(promises, presidentName);
    
    res.json({
      success: true,
      president: presidentName,
      promisesAnalyzed: promises.length,
      statistics: stats,
      analysis: analysis,
      generatedAt: new Date().toISOString()
    });
    
  } catch (error) {
    console.error('Combined analysis failed:', error);
    res.status(500).json({ 
      error: 'Failed to analyze combined promises',
      message: error.message 
    });
  }
});

// Get VoteVerify system prompt
app.get('/api/system-prompt', (req, res) => {
  try {
    const pythonScriptPath = path.join(__dirname, 'services', 'system_prompt.py');
    
    // Execute Python script to get system prompt
    const result = execSync(
      `python3 -c "import sys; sys.path.insert(0, '${path.join(__dirname, 'services')}'); from system_prompt import get_system_prompt; print(get_system_prompt())"`,
      { 
        encoding: 'utf8',
        maxBuffer: 10 * 1024 * 1024 // 10MB buffer for large prompt
      }
    );
    
    const systemPrompt = result.trim();
    
    res.json({
      success: true,
      systemPrompt: systemPrompt,
      length: systemPrompt.length,
      metadata: {
        version: '1.0.0',
        type: 'VoteVerify Comprehensive Analysis System',
        features: [
          'Dual scoring system (1-5 and 0-100)',
          'Fuzzy matching algorithm',
          'Citation requirements',
          'URL generation',
          'Backend integration (Perplexity + Gemini)',
          'Credibility assessment'
        ]
      }
    });
    
  } catch (error) {
    console.error('Error fetching system prompt:', error);
    res.status(500).json({ 
      error: 'Failed to fetch system prompt',
      message: error.message 
    });
  }
});

// Get stats
app.get('/api/stats', async (req, res) => {
  try {
    const data = await fs.readFile(CACHE_FILE, 'utf8');
    const promises = JSON.parse(data);
    
    const stats = {
      total: promises.length,
      kept: promises.filter(p => p.status === 'kept').length,
      broken: promises.filter(p => p.status === 'broken').length,
      partial: promises.filter(p => p.status === 'partial').length,
      verified: promises.filter(p => p.verified).length,
      byPresident: {},
      byCategory: {}
    };
    
    promises.forEach(p => {
      stats.byPresident[p.president] = (stats.byPresident[p.president] || 0) + 1;
      stats.byCategory[p.category] = (stats.byCategory[p.category] || 0) + 1;
    });
    
    res.json(stats);
    
  } catch (error) {
    res.status(500).json({ error: error.message });
  }
});

// Cross-verify endpoint disabled - function not implemented
/*
app.post('/api/cross-verify', async (req, res) => {
  try {
    const { promise } = req.body;
    
    // Validate input
    if (!promise) {
      return res.status(400).json({ 
        error: 'Promise text is required',
        details: 'Please provide a promise to verify'
      });
    }
    
    console.log('🔄 Cross-verifying promise:', promise.substring(0, 50) + '...');
    
    // Run cross-verification
    const result = await crossVerifyPromise(promise);
    
    console.log('✅ Cross-verification complete. Agreement:', result.agreementScore + '%');
    
    res.json(result);
    
  } catch (error) {
    console.error('❌ Cross-verification error:', error);
    res.status(500).json({ 
      error: 'Cross-verification failed',
      details: error.message,
      stack: process.env.NODE_ENV === 'development' ? error.stack : undefined
    });
  }
});
*/

const PORT = process.env.PORT || 3000;
app.listen(PORT, () => {
  console.log(`
━━━━━━━━━━━━━━━━━━━━━━━━━━━━━━━━━━━━━━━━
  VOTIFY API SERVER
━━━━━━━━━━━━━━━━━━━━━━━━━━━━━━━━━━━━━━━━
  
  Server running on: http://localhost:${PORT}
  
  Ready to generate promises!
  Visit: http://localhost:${PORT}/api/promises/generate
  
━━━━━━━━━━━━━━━━━━━━━━━━━━━━━━━━━━━━━━━━
  `);
});<|MERGE_RESOLUTION|>--- conflicted
+++ resolved
@@ -29,14 +29,10 @@
       'GET /api/promises/generate': 'Generate new verified promises',
       'GET /api/promises/enrich': 'Add stock market analysis to existing promises',
       'POST /api/analyze-promise': 'Analyze specific promise',
-<<<<<<< HEAD
-      'GET /api/stats': 'Get dashboard statistics',
-      'POST /api/cross-verify': 'Cross-verify a promise using both AI services'
-=======
       'POST /api/analyze-combined': 'Analyze multiple promises with overall score and verdict',
       'GET /api/stats': 'Get dashboard statistics',
+      'POST /api/cross-verify': 'Cross-verify a promise using both AI services',
       'GET /api/system-prompt': 'Get VoteVerify system prompt for analysis'
->>>>>>> 2beda4e6
     }
   });
 });
