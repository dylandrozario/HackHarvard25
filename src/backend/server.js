--- conflicted
+++ resolved
@@ -381,7 +381,6 @@
   }
 });
 
-<<<<<<< HEAD
 /**
  * Run Python VoteVerify validation on a promise
  * Calls test_voteverify.py analyze_backend_promise()
@@ -626,41 +625,6 @@
     });
   }
 });
-=======
-// Cross-verify endpoint disabled - function not implemented
-/*
-app.post('/api/cross-verify', async (req, res) => {
-  try {
-    const { promise } = req.body;
-    
-    // Validate input
-    if (!promise) {
-      return res.status(400).json({ 
-        error: 'Promise text is required',
-        details: 'Please provide a promise to verify'
-      });
-    }
-    
-    console.log('🔄 Cross-verifying promise:', promise.substring(0, 50) + '...');
-    
-    // Run cross-verification
-    const result = await crossVerifyPromise(promise);
-    
-    console.log('✅ Cross-verification complete. Agreement:', result.agreementScore + '%');
-    
-    res.json(result);
-    
-  } catch (error) {
-    console.error('❌ Cross-verification error:', error);
-    res.status(500).json({ 
-      error: 'Cross-verification failed',
-      details: error.message,
-      stack: process.env.NODE_ENV === 'development' ? error.stack : undefined
-    });
-  }
-});
-*/
->>>>>>> ac7fdadf
 
 const PORT = process.env.PORT || 3000;
 app.listen(PORT, () => {
