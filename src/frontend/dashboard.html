<!DOCTYPE html>
<html lang="en">
<head>
    <meta charset="UTF-8">
    <meta name="viewport" content="width=device-width, initial-scale=1.0">
    <title>Votify Dashboard - Promise Tracker</title>
    <script src="https://cdn.tailwindcss.com"></script>
</head>
<body class="bg-gray-50">
    
    <!-- Navigation -->
    <nav class="bg-white shadow-sm sticky top-0 z-50">
        <div class="max-w-7xl mx-auto px-6 py-4 flex justify-between items-center">
            <a href="landing.html" class="flex items-center gap-2">
                <div class="w-10 h-10 bg-gradient-to-br from-purple-500 to-pink-600 rounded-lg flex items-center justify-center text-white font-bold text-xl">V</div>
                <span class="text-2xl font-bold text-gray-900">Votify</span>
            </a>
            
            <!-- Center Navigation Links -->
            <div class="flex items-center gap-6">
                <a href="#" id="promiseCheckerNav" class="px-4 py-2 rounded-lg text-sm font-medium text-gray-700 hover:text-purple-600 hover:bg-purple-50 transition-colors">
                    Political Promise Checker
                </a>
                <a href="#" id="stockPredictorNav" class="px-4 py-2 rounded-lg text-sm font-medium text-gray-700 hover:text-green-600 hover:bg-green-50 transition-colors">
                    Stock Predictor
                </a>
            </div>
            
            <div class="flex items-center gap-4">
                <span class="text-sm text-gray-500">Demo User</span>
                <div class="w-8 h-8 bg-gray-300 rounded-full flex items-center justify-center text-sm font-bold">D</div>
            </div>
        </div>
    </nav>

    <!-- Warning Banner -->
    <div class="bg-yellow-50 border-b border-yellow-200">
        <div class="max-w-7xl mx-auto px-6 py-3">
            <p class="text-sm text-yellow-800">
                <strong>Demo Mode:</strong> Data verified using AI search (Perplexity) with government sources. Users should verify important claims via provided links.
            </p>
        </div>
    </div>

    <!-- Dashboard Layout -->
    <div class="flex min-h-screen bg-gray-50">
        <!-- Left Sidebar - Filters -->
        <div class="w-80 bg-white shadow-lg rounded-r-xl">
            <div class="p-6">
                <h2 class="text-xl font-bold text-gray-900 mb-6">Filters</h2>
                
                <!-- President Filter -->
                <div class="mb-6">
                    <label class="block text-sm font-medium text-gray-700 mb-2">President</label>
                    <select id="presidentFilter" class="w-full border border-gray-300 rounded-lg px-3 py-2 focus:ring-2 focus:ring-purple-500 focus:border-transparent">
                        <option value="">All Presidents</option>
                    </select>
                </div>

                <!-- Political Party Filter -->
                <div class="mb-6">
                    <label class="block text-sm font-medium text-gray-700 mb-2">Political Party</label>
                    <select id="partyFilter" class="w-full border border-gray-300 rounded-lg px-3 py-2 focus:ring-2 focus:ring-purple-500 focus:border-transparent">
                        <option value="">All Parties</option>
                        <option value="Republican">Republican</option>
                        <option value="Democratic">Democratic</option>
                        <option value="Independent">Independent</option>
                    </select>
                </div>

                <!-- Status Filter -->
                <div class="mb-6">
                    <label class="block text-sm font-medium text-gray-700 mb-2">Promise Status</label>
                    <select id="statusFilter" class="w-full border border-gray-300 rounded-lg px-3 py-2 focus:ring-2 focus:ring-purple-500 focus:border-transparent">
                        <option value="">All Status</option>
                        <option value="kept">Kept</option>
                        <option value="broken">Broken</option>
                        <option value="partial">Partial</option>
                    </select>
                </div>

                <!-- Category Filter -->
                <div class="mb-6">
                    <label class="block text-sm font-medium text-gray-700 mb-2">Category</label>
                    <select id="categoryFilter" class="w-full border border-gray-300 rounded-lg px-3 py-2 focus:ring-2 focus:ring-purple-500 focus:border-transparent">
                        <option value="">All Categories</option>
                    </select>
                </div>

                <!-- Clear Filters Button -->
                <button id="clearFilters" class="w-full px-4 py-2 text-gray-600 hover:text-gray-800 border border-gray-300 rounded-lg hover:bg-gray-50 transition-colors">
                    Clear All Filters
                </button>
            </div>
        </div>

        <!-- Main Content Area -->
        <div class="flex-1 p-8">
            <div class="mb-6">
                <h1 class="text-3xl font-bold text-gray-900 mb-2">Political Figures</h1>
                <p class="text-gray-600">Browse and analyze political promises from government officials</p>
            </div>

            <!-- Stats Cards -->
            <div id="stats" class="grid grid-cols-1 md:grid-cols-4 gap-4 mb-8">
                <!-- Stats cards inserted here by JavaScript -->
            </div>

            <!-- Political Figures Grid -->
            <div id="promises" class="space-y-4">
                <!-- Political figure cards inserted here -->
            </div>
        </div>
    </div>

    <!-- Analysis Modal -->
    <div id="modal" class="hidden fixed inset-0 bg-black bg-opacity-50 flex items-center justify-center p-4 z-50" onclick="handleModalBackdropClick(event)">
        <div class="bg-white rounded-xl p-8 max-w-3xl w-full max-h-[90vh] overflow-y-auto" onclick="event.stopPropagation()">
            <div id="modalContent"></div>
            <button onclick="closeModal()" class="mt-6 px-6 py-3 bg-gray-500 text-white rounded-lg hover:bg-gray-600 transition">Close</button>
        </div>
    </div>

    <!-- Loading Overlay -->
    <div id="loadingOverlay" class="hidden fixed inset-0 bg-black bg-opacity-30 flex items-center justify-center z-50">
        <div class="bg-white rounded-lg p-6 shadow-xl">
            <div class="animate-spin rounded-full h-12 w-12 border-b-2 border-purple-600 mx-auto"></div>
            <p class="mt-4 text-gray-700 font-medium">Loading...</p>
        </div>
    </div>

    <script>
        // Configuration
        const CONFIG = {
            API_BASE: window.location.hostname === 'localhost' 
                ? 'http://localhost:3000/api' 
                : '/api'
        };

        // State management
        let allPromises = [];
<<<<<<< HEAD
        let currentFilters = { status: '', president: '', category: '', party: '' };
        let currentFeature = 'all'; // Track current feature selection
=======
        let currentFilters = { 
            status: '', 
            president: '', 
            category: '' 
        };

        // Utility functions
        function showLoading() {
            document.getElementById('loadingOverlay').classList.remove('hidden');
        }

        function hideLoading() {
            document.getElementById('loadingOverlay').classList.add('hidden');
        }

        function sanitizeHTML(text) {
            const div = document.createElement('div');
            div.textContent = text;
            return div.innerHTML;
        }

        function escapeJSON(obj) {
            return JSON.stringify(obj)
                .replace(/\\/g, '\\\\')
                .replace(/'/g, "\\'")
                .replace(/"/g, '&quot;');
        }
>>>>>>> 7f121fad

        // Load promises
        async function loadPromises() {
            showLoading();
            try {
                const response = await fetch(`${CONFIG.API_BASE}/promises`);
                
                if (!response.ok) {
                    throw new Error(`HTTP ${response.status}: ${response.statusText}`);
                }
                
                allPromises = await response.json();
                
                if (!Array.isArray(allPromises)) {
                    throw new Error('Invalid data format received from API');
                }
                
                populateFilters();
                loadStats();
                renderPromises();
                
            } catch (error) {
                console.error('Failed to load promises:', error);
                document.getElementById('promises').innerHTML = `
                    <div class="col-span-full bg-red-50 border border-red-200 rounded-lg p-8 text-center">
                        <p class="text-red-600 font-semibold text-lg mb-2">Failed to Load Data</p>
                        <p class="text-sm text-red-500 mb-4">${sanitizeHTML(error.message)}</p>
                        <p class="text-xs text-gray-600">Make sure the backend is running at <code class="bg-gray-100 px-2 py-1 rounded">${CONFIG.API_BASE}</code></p>
                        <button onclick="loadPromises()" class="mt-4 px-4 py-2 bg-red-600 text-white rounded-lg hover:bg-red-700 transition">
                            Retry
                        </button>
                    </div>
                `;
                document.getElementById('stats').innerHTML = '';
            } finally {
                hideLoading();
            }
        }

        // Load stats
        function loadStats() {
            const stats = {
                total: allPromises.length,
                kept: allPromises.filter(p => p.status === 'kept').length,
                broken: allPromises.filter(p => p.status === 'broken').length,
                partial: allPromises.filter(p => p.status === 'partial').length
            };
            
            const accountabilityScore = stats.total > 0 
                ? Math.round((stats.kept / stats.total) * 100) 
                : 0;
            
            document.getElementById('stats').innerHTML = `
                <div class="bg-white rounded-lg shadow-sm p-6 hover:shadow-md transition">
                    <div class="text-3xl font-bold text-blue-600">${stats.total}</div>
                    <div class="text-sm text-gray-600 mt-1">Total Promises</div>
                </div>
                <div class="bg-white rounded-lg shadow-sm p-6 hover:shadow-md transition">
                    <div class="text-3xl font-bold text-green-600">${stats.kept}</div>
                    <div class="text-sm text-gray-600 mt-1">Kept</div>
                </div>
                <div class="bg-white rounded-lg shadow-sm p-6 hover:shadow-md transition">
                    <div class="text-3xl font-bold text-yellow-600">${stats.partial}</div>
                    <div class="text-sm text-gray-600 mt-1">Partial</div>
                </div>
                <div class="bg-white rounded-lg shadow-sm p-6 hover:shadow-md transition">
                    <div class="text-3xl font-bold text-red-600">${stats.broken}</div>
                    <div class="text-sm text-gray-600 mt-1">Broken</div>
                </div>
                <div class="bg-white rounded-lg shadow-sm p-6 hover:shadow-md transition">
                    <div class="text-3xl font-bold text-purple-600">${accountabilityScore}%</div>
                    <div class="text-sm text-gray-600 mt-1">Accountability Score</div>
                </div>
            `;
        }

        // Populate filters
        function populateFilters() {
            const presidents = [...new Set(allPromises.map(p => p.president))].filter(Boolean);
            const categories = [...new Set(allPromises.map(p => p.category))].filter(Boolean);
            
            document.getElementById('presidentFilter').innerHTML = `
                <option value="">All Presidents</option>
                ${presidents.map(p => `<option value="${sanitizeHTML(p)}">${sanitizeHTML(p)}</option>`).join('')}
            `;
            
            document.getElementById('categoryFilter').innerHTML = `
                <option value="">All Categories</option>
                ${categories.map(c => `<option value="${sanitizeHTML(c)}">${sanitizeHTML(c)}</option>`).join('')}
            `;
        }

        // Render political figures
        function renderPromises() {
            const filtered = allPromises.filter(p => {
                if (currentFilters.status && p.status !== currentFilters.status) return false;
                if (currentFilters.president && p.president !== currentFilters.president) return false;
                if (currentFilters.category && p.category !== currentFilters.category) return false;
                if (currentFilters.party && getPoliticalParty(p.president) !== currentFilters.party) return false;
                if (currentFeature !== 'all' && !hasFeature(p, currentFeature)) return false;
                return true;
            });
            
            if (filtered.length === 0) {
                document.getElementById('promises').innerHTML = `
<<<<<<< HEAD
                    <div class="text-center p-12 text-gray-500">
                        No political figures match your filters
=======
                    <div class="col-span-full text-center p-12">
                        <div class="text-gray-400 text-6xl mb-4">🔍</div>
                        <p class="text-gray-500 text-lg font-medium">No promises match your filters</p>
                        <button onclick="resetFilters()" class="mt-4 px-4 py-2 bg-purple-600 text-white rounded-lg hover:bg-purple-700 transition">
                            Clear Filters
                        </button>
>>>>>>> 7f121fad
                    </div>
                `;
                return;
            }
            
<<<<<<< HEAD
            // Group promises by president to create political figure cards
            const figures = {};
            filtered.forEach(promise => {
                if (!figures[promise.president]) {
                    figures[promise.president] = {
                        name: promise.president,
                        promises: [],
                        party: getPoliticalParty(promise.president),
                        servicePeriod: getServicePeriod(promise.president),
                        location: "United States"
                    };
                }
                figures[promise.president].promises.push(promise);
            });
            
            document.getElementById('promises').innerHTML = Object.values(figures).map(figure => `
                <div class="bg-white rounded-xl shadow-lg hover:shadow-xl transition-all duration-300 p-6 cursor-pointer"
                     onclick='openAnalysis(${JSON.stringify(figure).replace(/'/g, "&#39;")})'>
                    
                    <!-- Profile Section -->
                    <div class="flex items-start gap-4 mb-4">
                        <div class="w-16 h-16 rounded-full bg-gradient-to-br from-blue-500 to-purple-600 flex items-center justify-center text-white font-bold text-xl">
                            ${figure.name.split(' ').map(n => n[0]).join('')}
                        </div>
                        <div class="flex-1">
                            <div class="flex justify-between items-start">
                                <h3 class="font-bold text-gray-900 text-lg">${figure.name}</h3>
                                <span class="px-3 py-1 rounded-full text-xs font-semibold ${getPartyColor(figure.party)}">
                                    ${figure.party}
                                </span>
                            </div>
                            <p class="text-gray-600 text-sm">President of the United States</p>
                            <p class="text-gray-500 text-sm">${figure.servicePeriod}</p>
                        </div>
                    </div>
                    
                    <!-- Location and Features -->
                    <div class="mb-4">
                        <div class="flex items-center gap-2 mb-2 text-sm text-gray-600">
                            <svg class="w-4 h-4" fill="currentColor" viewBox="0 0 20 20">
                                <path fill-rule="evenodd" d="M5.05 4.05a7 7 0 119.9 9.9L10 18.9l-4.95-4.95a7 7 0 010-9.9zM10 11a2 2 0 100-4 2 2 0 000 4z" clip-rule="evenodd"></path>
                            </svg>
                            <span>${figure.location}</span>
                        </div>
                        <div class="flex flex-wrap gap-2">
                            <span class="px-2 py-1 bg-purple-100 text-purple-800 rounded-full text-xs font-medium">
                                ✓ Political Promise Checker
                            </span>
                            ${figure.promises.some(p => hasFeature(p, 'stock-predictor')) ? `
                                <span class="px-2 py-1 bg-green-100 text-green-800 rounded-full text-xs font-medium">
                                    ✓ Stock Predictor
                                </span>
                            ` : ''}
                        </div>
                    </div>
                    
                    <!-- Promise Summary -->
                    <div class="border-t pt-4">
                        <div class="flex justify-between items-center mb-2">
                            <span class="text-sm font-medium text-gray-700">Promise Analysis</span>
                            <span class="text-sm text-gray-500">${figure.promises.length} promises</span>
                        </div>
                        <div class="grid grid-cols-3 gap-2 text-center">
                            <div class="bg-green-50 p-2 rounded-lg">
                                <div class="text-green-600 font-bold">${figure.promises.filter(p => p.status === 'kept').length}</div>
                                <div class="text-xs text-green-600">Kept</div>
                            </div>
                            <div class="bg-red-50 p-2 rounded-lg">
                                <div class="text-red-600 font-bold">${figure.promises.filter(p => p.status === 'broken').length}</div>
                                <div class="text-xs text-red-600">Broken</div>
                            </div>
                            <div class="bg-yellow-50 p-2 rounded-lg">
                                <div class="text-yellow-600 font-bold">${figure.promises.filter(p => p.status === 'partial').length}</div>
                                <div class="text-xs text-yellow-600">Partial</div>
                            </div>
                        </div>
                    </div>
                    
                    <!-- View Details Button -->
                    <div class="mt-4">
                        <button class="w-full bg-gradient-to-r from-purple-500 to-pink-600 text-white py-2 px-4 rounded-lg hover:from-purple-600 hover:to-pink-700 transition-all duration-300 font-medium">
                            VIEW DETAILED ANALYSIS
                        </button>
                    </div>
                </div>
            `).join('');
=======
            document.getElementById('promises').innerHTML = filtered.map((promise, index) => {
                const safePromise = {
                    id: promise.id || index,
                    promise: sanitizeHTML(promise.promise || 'No description'),
                    president: sanitizeHTML(promise.president || 'Unknown'),
                    date: sanitizeHTML(promise.date || 'Unknown date'),
                    category: sanitizeHTML(promise.category || 'Uncategorized'),
                    status: promise.status || 'unknown',
                    verified: Boolean(promise.verified),
                    credibilityLevel: promise.credibilityLevel || 'unverified',
                    affectedIndustries: Array.isArray(promise.affectedIndustries) ? promise.affectedIndustries : []
                };

                return `
                    <div class="bg-white rounded-lg shadow-sm hover:shadow-md transition p-6 cursor-pointer"
                         data-promise-id="${safePromise.id}">
                        
                        <div class="flex justify-between items-start mb-4">
                            <span class="px-3 py-1 rounded-full text-xs font-semibold ${getStatusColor(safePromise.status)}">
                                ${sanitizeHTML(safePromise.status.toUpperCase())}
                            </span>
                            <span class="px-3 py-1 rounded-full text-xs font-semibold ${getCredibilityColor(safePromise.credibilityLevel)}">
                                ${safePromise.verified ? '✓ Verified' : '⚠ Unverified'}
                            </span>
                        </div>
                        
                        <h3 class="font-bold text-gray-900 mb-3 line-clamp-2">${safePromise.promise}</h3>
                        
                        <div class="text-sm text-gray-600 space-y-1 mb-4">
                            <p class="font-semibold">${safePromise.president}</p>
                            <p>${safePromise.date} • ${safePromise.category}</p>
                        </div>
                        
                        ${safePromise.affectedIndustries.length > 0 ? `
                            <div class="flex flex-wrap gap-2">
                                ${safePromise.affectedIndustries.slice(0, 3).map(ind => `
                                    <span class="px-2 py-1 bg-gray-100 text-gray-700 rounded text-xs">
                                        ${sanitizeHTML(ind.name || ind)}
                                    </span>
                                `).join('')}
                            </div>
                        ` : ''}
                    </div>
                `;
            }).join('');

            // Add click handlers
            document.querySelectorAll('[data-promise-id]').forEach((card, index) => {
                card.addEventListener('click', () => {
                    const filtered = allPromises.filter(p => {
                        if (currentFilters.status && p.status !== currentFilters.status) return false;
                        if (currentFilters.president && p.president !== currentFilters.president) return false;
                        if (currentFilters.category && p.category !== currentFilters.category) return false;
                        return true;
                    });
                    openAnalysis(filtered[index]);
                });
            });
>>>>>>> 7f121fad
        }

        // Helper functions for political figures
        function getPoliticalParty(president) {
            const parties = {
                'George W. Bush': 'Republican',
                'Barack Obama': 'Democratic',
                'Donald Trump': 'Republican',
                'Joe Biden': 'Democratic'
            };
            return parties[president] || 'Independent';
        }

        function getServicePeriod(president) {
            const periods = {
                'George W. Bush': '2001-2009',
                'Barack Obama': '2009-2017',
                'Donald Trump': '2017-2021',
                'Joe Biden': '2021-Present'
            };
            return periods[president] || 'Unknown';
        }

        function getPartyColor(party) {
            const colors = {
                'Republican': 'bg-red-100 text-red-800',
                'Democratic': 'bg-blue-100 text-blue-800',
                'Independent': 'bg-gray-100 text-gray-800'
            };
            return colors[party] || 'bg-gray-100 text-gray-800';
        }

        function getStatusBorderColor(status) {
            const colors = {
                kept: 'border-green-500',
                broken: 'border-red-500',
                partial: 'border-yellow-500'
            };
            return colors[status] || 'border-gray-500';
        }

        function hasFeature(promise, feature) {
            // Mock logic for feature detection - can be expanded based on actual data
            switch (feature) {
                case 'promise-checker':
                    // All promises are related to promise checking
                    return true;
                case 'stock-predictor':
                    // Check if promise affects industries with stock implications
                    return promise.affectedIndustries?.some(ind => 
                        ind.name.toLowerCase().includes('stock') || 
                        ind.name.toLowerCase().includes('market') ||
                        ind.name.toLowerCase().includes('finance') ||
                        ind.name.toLowerCase().includes('banking')
                    ) || false;
                default:
                    return true;
            }
        }

        function updateNavActiveState() {
            // Reset all nav links
            document.getElementById('promiseCheckerNav').className = 'px-4 py-2 rounded-lg text-sm font-medium text-gray-700 hover:text-purple-600 hover:bg-purple-50 transition-colors';
            document.getElementById('stockPredictorNav').className = 'px-4 py-2 rounded-lg text-sm font-medium text-gray-700 hover:text-green-600 hover:bg-green-50 transition-colors';
            
            // Set active state based on current feature
            if (currentFeature === 'promise-checker') {
                document.getElementById('promiseCheckerNav').className = 'px-4 py-2 rounded-lg text-sm font-medium text-white bg-purple-600 shadow-sm';
            } else if (currentFeature === 'stock-predictor') {
                document.getElementById('stockPredictorNav').className = 'px-4 py-2 rounded-lg text-sm font-medium text-white bg-green-600 shadow-sm';
            }
        }

        function getStatusColor(status) {
            const colors = {
                kept: 'bg-green-100 text-green-800',
                broken: 'bg-red-100 text-red-800',
                partial: 'bg-yellow-100 text-yellow-800'
            };
            return colors[status] || 'bg-gray-100 text-gray-800';
        }

        function getCredibilityColor(level) {
            const colors = {
                high: 'bg-green-100 text-green-700',
                medium: 'bg-yellow-100 text-yellow-700',
                low: 'bg-orange-100 text-orange-700',
                unverified: 'bg-red-100 text-red-700'
            };
            return colors[level] || 'bg-gray-100 text-gray-700';
        }

<<<<<<< HEAD
        async function openAnalysis(figure) {
            // Show modal immediately with loading state
            document.getElementById('modal').classList.remove('hidden');
            document.getElementById('modalContent').innerHTML = `
                <div class="flex items-center justify-center p-8">
                    <div class="animate-spin rounded-full h-8 w-8 border-b-2 border-purple-600"></div>
                    <span class="ml-3 text-gray-600">Loading detailed analysis...</span>
=======
        async function openAnalysis(promise) {
            const modal = document.getElementById('modal');
            const modalContent = document.getElementById('modalContent');
            
            // Show modal with loading state
            modal.classList.remove('hidden');
            modalContent.innerHTML = `
                <div class="text-center py-12">
                    <div class="animate-spin rounded-full h-16 w-16 border-b-2 border-purple-600 mx-auto mb-4"></div>
                    <p class="text-gray-600">Analyzing promise...</p>
>>>>>>> 7f121fad
                </div>
            `;

            try {
<<<<<<< HEAD
                // Get all promises for this political figure
                const promises = figure.promises || [];
                
                // Calculate summary statistics
                const totalPromises = promises.length;
                const keptPromises = promises.filter(p => p.status === 'kept').length;
                const brokenPromises = promises.filter(p => p.status === 'broken').length;
                const partialPromises = promises.filter(p => p.status === 'partial').length;
                const verifiedPromises = promises.filter(p => p.verified).length;
                
                // Group promises by category
                const promisesByCategory = {};
                promises.forEach(promise => {
                    if (!promisesByCategory[promise.category]) {
                        promisesByCategory[promise.category] = [];
                    }
                    promisesByCategory[promise.category].push(promise);
                });

                // Display detailed analysis
                document.getElementById('modalContent').innerHTML = `
                    <!-- Header -->
                    <div class="flex items-center gap-4 mb-6 pb-4 border-b">
                        <div class="w-16 h-16 rounded-full bg-gradient-to-br from-blue-500 to-purple-600 flex items-center justify-center text-white font-bold text-xl">
                            ${figure.name.split(' ').map(n => n[0]).join('')}
                        </div>
                        <div>
                            <h2 class="text-2xl font-bold text-gray-900">${figure.name}</h2>
                            <p class="text-gray-600">${figure.party} • ${figure.servicePeriod}</p>
                        </div>
                    </div>

                    <!-- Summary Statistics -->
                    <div class="grid grid-cols-2 md:grid-cols-4 gap-4 mb-6">
                        <div class="bg-blue-50 p-4 rounded-lg text-center">
                            <div class="text-2xl font-bold text-blue-600">${totalPromises}</div>
                            <div class="text-sm text-blue-600">Total Promises</div>
                        </div>
                        <div class="bg-green-50 p-4 rounded-lg text-center">
                            <div class="text-2xl font-bold text-green-600">${keptPromises}</div>
                            <div class="text-sm text-green-600">Kept (${Math.round((keptPromises/totalPromises)*100)}%)</div>
                        </div>
                        <div class="bg-red-50 p-4 rounded-lg text-center">
                            <div class="text-2xl font-bold text-red-600">${brokenPromises}</div>
                            <div class="text-sm text-red-600">Broken (${Math.round((brokenPromises/totalPromises)*100)}%)</div>
                        </div>
                        <div class="bg-yellow-50 p-4 rounded-lg text-center">
                            <div class="text-2xl font-bold text-yellow-600">${partialPromises}</div>
                            <div class="text-sm text-yellow-600">Partial (${Math.round((partialPromises/totalPromises)*100)}%)</div>
                        </div>
                    </div>

                    <!-- Promises by Category -->
                    <div class="space-y-6">
                        ${Object.entries(promisesByCategory).map(([category, categoryPromises]) => `
                            <div class="border border-gray-200 rounded-lg overflow-hidden">
                                <div class="bg-gray-50 px-4 py-3 border-b">
                                    <h3 class="font-bold text-gray-900 flex items-center justify-between">
                                        <span>${category}</span>
                                        <span class="text-sm font-normal text-gray-500">${categoryPromises.length} promises</span>
                                    </h3>
                                </div>
                                <div class="p-4 space-y-4">
                                    ${categoryPromises.map(promise => `
                                        <div class="border-l-4 ${getStatusBorderColor(promise.status)} pl-4 py-2">
                                            <div class="flex justify-between items-start mb-2">
                                                <h4 class="font-medium text-gray-900 flex-1">${promise.promise}</h4>
                                                <div class="flex gap-2 ml-4">
                                                    <span class="px-2 py-1 rounded-full text-xs font-semibold ${getStatusColor(promise.status)}">
                                                        ${promise.status.toUpperCase()}
                                                    </span>
                                                    <span class="px-2 py-1 rounded-full text-xs font-semibold ${getCredibilityColor(promise.credibilityLevel)}">
                                                        ${promise.verified ? '✓ Verified' : '⚠ Unverified'}
                                                    </span>
                                                </div>
                                            </div>
                                            <div class="text-sm text-gray-600 space-y-1">
                                                <p><strong>Date:</strong> ${promise.date}</p>
                                                ${promise.source ? `<p><strong>Source:</strong> <a href="${promise.source}" target="_blank" class="text-blue-600 hover:underline">${promise.source}</a></p>` : ''}
                                                ${promise.evidence ? `<p><strong>Evidence:</strong> ${promise.evidence}</p>` : ''}
                                                ${promise.affectedIndustries?.length > 0 ? `
                                                    <div class="mt-2">
                                                        <strong>Affected Industries:</strong>
                                                        <div class="flex flex-wrap gap-1 mt-1">
                                                            ${promise.affectedIndustries.map(ind => `
                                                                <span class="px-2 py-1 bg-gray-100 text-gray-700 rounded text-xs">${ind.name}</span>
                                                            `).join('')}
                                                        </div>
                                                    </div>
                                                ` : ''}
                                            </div>
                                        </div>
                                    `).join('')}
                                </div>
                            </div>
                        `).join('')}
                    </div>
                `;

            } catch (error) {
                console.error('Error loading detailed analysis:', error);
                document.getElementById('modalContent').innerHTML = `
                    <div class="text-center p-8">
                        <div class="text-red-600 text-xl mb-4">⚠️ Error Loading Analysis</div>
                        <p class="text-gray-600 mb-4">Failed to load detailed analysis for ${figure.name}</p>
                        <p class="text-sm text-gray-500">Error: ${error.message}</p>
=======
                const response = await fetch(`${CONFIG.API_BASE}/cross-verify`, {
                    method: 'POST',
                    headers: {
                        'Content-Type': 'application/json',
                    },
                    body: JSON.stringify({ 
                        promise: promise.promise || 'No description available'
                    })
                });

                if (!response.ok) {
                    throw new Error(`Analysis failed: ${response.status} ${response.statusText}`);
                }

                const result = await response.json();

                // Display comparison
                modalContent.innerHTML = `
                    <h2 class="text-2xl font-bold mb-4">${sanitizeHTML(promise.promise)}</h2>
                    
                    ${result.biasWarning ? `
                        <div class="bg-yellow-50 border-l-4 border-yellow-400 p-4 mb-4">
                            <p class="text-yellow-800"><strong>⚠️ ${sanitizeHTML(result.biasWarning)}</strong></p>
                            <p class="text-sm text-yellow-700">AIs disagree - review sources carefully</p>
                        </div>
                    ` : ''}
                    
                    <div class="grid grid-cols-1 md:grid-cols-2 gap-4 mb-6">
                        <div class="border-l-4 border-purple-500 pl-4 bg-purple-50 p-4 rounded">
                            <h3 class="font-bold text-purple-700 mb-2">Gemini Analysis</h3>
                            <p class="text-sm text-gray-700 mb-2">${sanitizeHTML(result.gemini?.analysis || 'No analysis available')}</p>
                            <p class="text-xs text-purple-600 font-semibold">Confidence: ${result.gemini?.confidence || 0}%</p>
                        </div>
                        <div class="border-l-4 border-blue-500 pl-4 bg-blue-50 p-4 rounded">
                            <h3 class="font-bold text-blue-700 mb-2">Perplexity Verification</h3>
                            <p class="text-sm text-gray-700 mb-2">${sanitizeHTML(result.perplexity?.analysis || 'No verification available')}</p>
                            <p class="text-xs text-blue-600 font-semibold">Sources: ${result.perplexity?.sources?.length || 0}</p>
                        </div>
                    </div>
                    
                    <div class="bg-gray-100 p-4 rounded">
                        <div class="flex justify-between items-center mb-2">
                            <strong class="text-gray-800">AI Agreement Score</strong>
                            <span class="text-2xl font-bold text-gray-900">${result.agreementScore || 0}%</span>
                        </div>
                        <div class="w-full bg-gray-300 rounded-full h-3">
                            <div class="bg-gradient-to-r from-purple-500 to-blue-500 h-3 rounded-full transition-all duration-500" 
                                 style="width: ${result.agreementScore || 0}%"></div>
                        </div>
                    </div>
                `;
            } catch (error) {
                console.error('Analysis failed:', error);
                modalContent.innerHTML = `
                    <div class="text-center py-8">
                        <div class="text-red-500 text-5xl mb-4">⚠️</div>
                        <h3 class="text-xl font-bold text-gray-900 mb-2">Analysis Failed</h3>
                        <p class="text-red-600 mb-4">${sanitizeHTML(error.message)}</p>
                        <p class="text-sm text-gray-600 mb-4">The cross-verification service may be unavailable.</p>
                        <button onclick="openAnalysis(${escapeJSON(promise)})" 
                                class="px-4 py-2 bg-purple-600 text-white rounded-lg hover:bg-purple-700 transition">
                            Retry
                        </button>
>>>>>>> 7f121fad
                    </div>
                `;
            }
        }

        function closeModal() {
            document.getElementById('modal').classList.add('hidden');
        }

        function handleModalBackdropClick(event) {
            if (event.target.id === 'modal') {
                closeModal();
            }
        }

        function resetFilters() {
            currentFilters = { status: '', president: '', category: '' };
            document.getElementById('statusFilter').value = '';
            document.getElementById('presidentFilter').value = '';
            document.getElementById('categoryFilter').value = '';
            renderPromises();
        }

        // Keyboard shortcuts
        document.addEventListener('keydown', (e) => {
            if (e.key === 'Escape') {
                closeModal();
            }
        });

        // Filter handlers
        document.getElementById('statusFilter').addEventListener('change', (e) => {
            currentFilters.status = e.target.value;
            renderPromises();
        });

        document.getElementById('presidentFilter').addEventListener('change', (e) => {
            currentFilters.president = e.target.value;
            renderPromises();
        });

        document.getElementById('categoryFilter').addEventListener('change', (e) => {
            currentFilters.category = e.target.value;
            renderPromises();
        });

        document.getElementById('partyFilter').addEventListener('change', (e) => {
            currentFilters.party = e.target.value;
            renderPromises();
        });

        document.getElementById('clearFilters').addEventListener('click', () => {
            currentFilters = { status: '', president: '', category: '', party: '' };
            document.getElementById('statusFilter').value = '';
            document.getElementById('presidentFilter').value = '';
            document.getElementById('categoryFilter').value = '';
            document.getElementById('partyFilter').value = '';
            renderPromises();
        });

        // Navigation feature selection
        document.getElementById('promiseCheckerNav').addEventListener('click', (e) => {
            e.preventDefault();
            currentFeature = 'promise-checker';
            updateNavActiveState();
            renderPromises();
        });

        document.getElementById('stockPredictorNav').addEventListener('click', (e) => {
            e.preventDefault();
            window.location.href = 'financial-dashboard.html';
        });

        // Initialize
        loadPromises();
        updateNavActiveState(); // Set initial nav state
    </script>
</body>
</html><|MERGE_RESOLUTION|>--- conflicted
+++ resolved
@@ -66,25 +66,25 @@
                         <option value="Democratic">Democratic</option>
                         <option value="Independent">Independent</option>
                     </select>
-                </div>
+        </div>
 
                 <!-- Status Filter -->
                 <div class="mb-6">
                     <label class="block text-sm font-medium text-gray-700 mb-2">Promise Status</label>
                     <select id="statusFilter" class="w-full border border-gray-300 rounded-lg px-3 py-2 focus:ring-2 focus:ring-purple-500 focus:border-transparent">
-                        <option value="">All Status</option>
-                        <option value="kept">Kept</option>
-                        <option value="broken">Broken</option>
-                        <option value="partial">Partial</option>
-                    </select>
+                    <option value="">All Status</option>
+                    <option value="kept">Kept</option>
+                    <option value="broken">Broken</option>
+                    <option value="partial">Partial</option>
+                </select>
                 </div>
 
                 <!-- Category Filter -->
                 <div class="mb-6">
                     <label class="block text-sm font-medium text-gray-700 mb-2">Category</label>
                     <select id="categoryFilter" class="w-full border border-gray-300 rounded-lg px-3 py-2 focus:ring-2 focus:ring-purple-500 focus:border-transparent">
-                        <option value="">All Categories</option>
-                    </select>
+                    <option value="">All Categories</option>
+                </select>
                 </div>
 
                 <!-- Clear Filters Button -->
@@ -139,15 +139,8 @@
 
         // State management
         let allPromises = [];
-<<<<<<< HEAD
         let currentFilters = { status: '', president: '', category: '', party: '' };
         let currentFeature = 'all'; // Track current feature selection
-=======
-        let currentFilters = { 
-            status: '', 
-            president: '', 
-            category: '' 
-        };
 
         // Utility functions
         function showLoading() {
@@ -170,7 +163,6 @@
                 .replace(/'/g, "\\'")
                 .replace(/"/g, '&quot;');
         }
->>>>>>> 7f121fad
 
         // Load promises
         async function loadPromises() {
@@ -234,7 +226,7 @@
                 </div>
                 <div class="bg-white rounded-lg shadow-sm p-6 hover:shadow-md transition">
                     <div class="text-3xl font-bold text-yellow-600">${stats.partial}</div>
-                    <div class="text-sm text-gray-600 mt-1">Partial</div>
+                <div class="text-sm text-gray-600 mt-1">Partial</div>
                 </div>
                 <div class="bg-white rounded-lg shadow-sm p-6 hover:shadow-md transition">
                     <div class="text-3xl font-bold text-red-600">${stats.broken}</div>
@@ -276,23 +268,17 @@
             
             if (filtered.length === 0) {
                 document.getElementById('promises').innerHTML = `
-<<<<<<< HEAD
-                    <div class="text-center p-12 text-gray-500">
-                        No political figures match your filters
-=======
                     <div class="col-span-full text-center p-12">
                         <div class="text-gray-400 text-6xl mb-4">🔍</div>
-                        <p class="text-gray-500 text-lg font-medium">No promises match your filters</p>
+                        <p class="text-gray-500 text-lg font-medium">No political figures match your filters</p>
                         <button onclick="resetFilters()" class="mt-4 px-4 py-2 bg-purple-600 text-white rounded-lg hover:bg-purple-700 transition">
                             Clear Filters
                         </button>
->>>>>>> 7f121fad
                     </div>
                 `;
                 return;
             }
             
-<<<<<<< HEAD
             // Group promises by president to create political figure cards
             const figures = {};
             filtered.forEach(promise => {
@@ -322,7 +308,7 @@
                                 <h3 class="font-bold text-gray-900 text-lg">${figure.name}</h3>
                                 <span class="px-3 py-1 rounded-full text-xs font-semibold ${getPartyColor(figure.party)}">
                                     ${figure.party}
-                                </span>
+                        </span>
                             </div>
                             <p class="text-gray-600 text-sm">President of the United States</p>
                             <p class="text-gray-500 text-sm">${figure.servicePeriod}</p>
@@ -376,69 +362,9 @@
                         <button class="w-full bg-gradient-to-r from-purple-500 to-pink-600 text-white py-2 px-4 rounded-lg hover:from-purple-600 hover:to-pink-700 transition-all duration-300 font-medium">
                             VIEW DETAILED ANALYSIS
                         </button>
-                    </div>
+                        </div>
                 </div>
             `).join('');
-=======
-            document.getElementById('promises').innerHTML = filtered.map((promise, index) => {
-                const safePromise = {
-                    id: promise.id || index,
-                    promise: sanitizeHTML(promise.promise || 'No description'),
-                    president: sanitizeHTML(promise.president || 'Unknown'),
-                    date: sanitizeHTML(promise.date || 'Unknown date'),
-                    category: sanitizeHTML(promise.category || 'Uncategorized'),
-                    status: promise.status || 'unknown',
-                    verified: Boolean(promise.verified),
-                    credibilityLevel: promise.credibilityLevel || 'unverified',
-                    affectedIndustries: Array.isArray(promise.affectedIndustries) ? promise.affectedIndustries : []
-                };
-
-                return `
-                    <div class="bg-white rounded-lg shadow-sm hover:shadow-md transition p-6 cursor-pointer"
-                         data-promise-id="${safePromise.id}">
-                        
-                        <div class="flex justify-between items-start mb-4">
-                            <span class="px-3 py-1 rounded-full text-xs font-semibold ${getStatusColor(safePromise.status)}">
-                                ${sanitizeHTML(safePromise.status.toUpperCase())}
-                            </span>
-                            <span class="px-3 py-1 rounded-full text-xs font-semibold ${getCredibilityColor(safePromise.credibilityLevel)}">
-                                ${safePromise.verified ? '✓ Verified' : '⚠ Unverified'}
-                            </span>
-                        </div>
-                        
-                        <h3 class="font-bold text-gray-900 mb-3 line-clamp-2">${safePromise.promise}</h3>
-                        
-                        <div class="text-sm text-gray-600 space-y-1 mb-4">
-                            <p class="font-semibold">${safePromise.president}</p>
-                            <p>${safePromise.date} • ${safePromise.category}</p>
-                        </div>
-                        
-                        ${safePromise.affectedIndustries.length > 0 ? `
-                            <div class="flex flex-wrap gap-2">
-                                ${safePromise.affectedIndustries.slice(0, 3).map(ind => `
-                                    <span class="px-2 py-1 bg-gray-100 text-gray-700 rounded text-xs">
-                                        ${sanitizeHTML(ind.name || ind)}
-                                    </span>
-                                `).join('')}
-                            </div>
-                        ` : ''}
-                    </div>
-                `;
-            }).join('');
-
-            // Add click handlers
-            document.querySelectorAll('[data-promise-id]').forEach((card, index) => {
-                card.addEventListener('click', () => {
-                    const filtered = allPromises.filter(p => {
-                        if (currentFilters.status && p.status !== currentFilters.status) return false;
-                        if (currentFilters.president && p.president !== currentFilters.president) return false;
-                        if (currentFilters.category && p.category !== currentFilters.category) return false;
-                        return true;
-                    });
-                    openAnalysis(filtered[index]);
-                });
-            });
->>>>>>> 7f121fad
         }
 
         // Helper functions for political figures
@@ -531,7 +457,6 @@
             return colors[level] || 'bg-gray-100 text-gray-700';
         }
 
-<<<<<<< HEAD
         async function openAnalysis(figure) {
             // Show modal immediately with loading state
             document.getElementById('modal').classList.remove('hidden');
@@ -539,23 +464,10 @@
                 <div class="flex items-center justify-center p-8">
                     <div class="animate-spin rounded-full h-8 w-8 border-b-2 border-purple-600"></div>
                     <span class="ml-3 text-gray-600">Loading detailed analysis...</span>
-=======
-        async function openAnalysis(promise) {
-            const modal = document.getElementById('modal');
-            const modalContent = document.getElementById('modalContent');
-            
-            // Show modal with loading state
-            modal.classList.remove('hidden');
-            modalContent.innerHTML = `
-                <div class="text-center py-12">
-                    <div class="animate-spin rounded-full h-16 w-16 border-b-2 border-purple-600 mx-auto mb-4"></div>
-                    <p class="text-gray-600">Analyzing promise...</p>
->>>>>>> 7f121fad
                 </div>
             `;
 
             try {
-<<<<<<< HEAD
                 // Get all promises for this political figure
                 const promises = figure.promises || [];
                 
@@ -662,75 +574,10 @@
                         <div class="text-red-600 text-xl mb-4">⚠️ Error Loading Analysis</div>
                         <p class="text-gray-600 mb-4">Failed to load detailed analysis for ${figure.name}</p>
                         <p class="text-sm text-gray-500">Error: ${error.message}</p>
-=======
-                const response = await fetch(`${CONFIG.API_BASE}/cross-verify`, {
-                    method: 'POST',
-                    headers: {
-                        'Content-Type': 'application/json',
-                    },
-                    body: JSON.stringify({ 
-                        promise: promise.promise || 'No description available'
-                    })
-                });
-
-                if (!response.ok) {
-                    throw new Error(`Analysis failed: ${response.status} ${response.statusText}`);
-                }
-
-                const result = await response.json();
-
-                // Display comparison
-                modalContent.innerHTML = `
-                    <h2 class="text-2xl font-bold mb-4">${sanitizeHTML(promise.promise)}</h2>
-                    
-                    ${result.biasWarning ? `
-                        <div class="bg-yellow-50 border-l-4 border-yellow-400 p-4 mb-4">
-                            <p class="text-yellow-800"><strong>⚠️ ${sanitizeHTML(result.biasWarning)}</strong></p>
-                            <p class="text-sm text-yellow-700">AIs disagree - review sources carefully</p>
-                        </div>
-                    ` : ''}
-                    
-                    <div class="grid grid-cols-1 md:grid-cols-2 gap-4 mb-6">
-                        <div class="border-l-4 border-purple-500 pl-4 bg-purple-50 p-4 rounded">
-                            <h3 class="font-bold text-purple-700 mb-2">Gemini Analysis</h3>
-                            <p class="text-sm text-gray-700 mb-2">${sanitizeHTML(result.gemini?.analysis || 'No analysis available')}</p>
-                            <p class="text-xs text-purple-600 font-semibold">Confidence: ${result.gemini?.confidence || 0}%</p>
-                        </div>
-                        <div class="border-l-4 border-blue-500 pl-4 bg-blue-50 p-4 rounded">
-                            <h3 class="font-bold text-blue-700 mb-2">Perplexity Verification</h3>
-                            <p class="text-sm text-gray-700 mb-2">${sanitizeHTML(result.perplexity?.analysis || 'No verification available')}</p>
-                            <p class="text-xs text-blue-600 font-semibold">Sources: ${result.perplexity?.sources?.length || 0}</p>
-                        </div>
-                    </div>
-                    
-                    <div class="bg-gray-100 p-4 rounded">
-                        <div class="flex justify-between items-center mb-2">
-                            <strong class="text-gray-800">AI Agreement Score</strong>
-                            <span class="text-2xl font-bold text-gray-900">${result.agreementScore || 0}%</span>
-                        </div>
-                        <div class="w-full bg-gray-300 rounded-full h-3">
-                            <div class="bg-gradient-to-r from-purple-500 to-blue-500 h-3 rounded-full transition-all duration-500" 
-                                 style="width: ${result.agreementScore || 0}%"></div>
-                        </div>
                     </div>
                 `;
-            } catch (error) {
-                console.error('Analysis failed:', error);
-                modalContent.innerHTML = `
-                    <div class="text-center py-8">
-                        <div class="text-red-500 text-5xl mb-4">⚠️</div>
-                        <h3 class="text-xl font-bold text-gray-900 mb-2">Analysis Failed</h3>
-                        <p class="text-red-600 mb-4">${sanitizeHTML(error.message)}</p>
-                        <p class="text-sm text-gray-600 mb-4">The cross-verification service may be unavailable.</p>
-                        <button onclick="openAnalysis(${escapeJSON(promise)})" 
-                                class="px-4 py-2 bg-purple-600 text-white rounded-lg hover:bg-purple-700 transition">
-                            Retry
-                        </button>
->>>>>>> 7f121fad
-                    </div>
-                `;
-            }
-        }
+            }
+            }
 
         function closeModal() {
             document.getElementById('modal').classList.add('hidden');
